--- conflicted
+++ resolved
@@ -9,17 +9,16 @@
         return f"Invalid exchange, please choose value from {EXCHANGES}"
 
 
-<<<<<<< HEAD
 def validate_derivative(value: str) -> Optional[str]:
     from hummingbot.client.settings import DERIVATIVES
     if value not in DERIVATIVES:
         return f"Invalid exchange, please choose value from {DERIVATIVES}"
-=======
+
+
 def validate_connector(value: str) -> Optional[str]:
     from hummingbot.client.settings import CONNECTOR_SETTINGS
     if value not in CONNECTOR_SETTINGS:
         return f"Invalid connector, please choose value from {CONNECTOR_SETTINGS.keys()}"
->>>>>>> 6cdbbaee
 
 
 def validate_strategy(value: str) -> Optional[str]:
