--- conflicted
+++ resolved
@@ -65,11 +65,8 @@
 interface ConnectorsResponse {
   uniswap: Array<AvailableNetworks>;
   pangolin: Array<AvailableNetworks>;
-<<<<<<< HEAD
   sushiswap: Array<AvailableNetworks>;
-=======
   traderjoe: Array<AvailableNetworks>;
->>>>>>> 93859438
 }
 
 gatewayApp.get(
@@ -78,11 +75,8 @@
     res.status(200).json({
       uniswap: UniswapConfig.config.availableNetworks,
       pangolin: PangolinConfig.config.availableNetworks,
-<<<<<<< HEAD
       sushiswap: SushiswapConfig.config.availableNetworks,
-=======
       traderjoe: TraderjoeConfig.config.availableNetworks,
->>>>>>> 93859438
     });
   })
 );
