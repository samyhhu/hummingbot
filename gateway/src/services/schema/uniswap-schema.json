{
  "$schema": "http://json-schema.org/draft-07/schema#",
  "type": "object",
  "properties": {
<<<<<<< HEAD
    "maximumHops": { "type": "integer" },
    "versions": {
      "type": "object",
      "patternProperties": {
        "^\\w+$": {
          "type": "object",
          "properties": {
            "allowedSlippage": { "type": "string" },
            "ttl": { "type": "integer" }
          },
          "required": ["allowedSlippage", "ttl"],
          "additionalProperties": false
        }
      },
      "additionalProperties": false
    },
=======
    "allowedSlippage": { "type": "string" },
    "gasLimit": { "type": "integer" },
    "ttl": { "type": "integer" },
    "maximumHops": { "type": "integer" },
>>>>>>> 75d6a8bd
    "contractAddresses": {
      "type": "object",
      "patternProperties": {
        "^\\w+$": {
          "type": "object",
          "properties": {
            "uniswapV3SmartOrderRouterAddress": { "type": "string" },
            "uniswapV3NftManagerAddress": { "type": "string" }
          },
          "required": [
            "uniswapV3SmartOrderRouterAddress",
            "uniswapV3NftManagerAddress"
          ],
          "additionalProperties": false
        }
      },
      "additionalProperties": false
    }
  },
  "additionalProperties": false,
<<<<<<< HEAD
  "required": ["maximumHops", "versions", "contractAddresses"]
=======
  "required": [
    "allowedSlippage",
    "gasLimit",
    "ttl",
    "maximumHops",
    "contractAddresses"
  ]
>>>>>>> 75d6a8bd
}<|MERGE_RESOLUTION|>--- conflicted
+++ resolved
@@ -2,29 +2,10 @@
   "$schema": "http://json-schema.org/draft-07/schema#",
   "type": "object",
   "properties": {
-<<<<<<< HEAD
-    "maximumHops": { "type": "integer" },
-    "versions": {
-      "type": "object",
-      "patternProperties": {
-        "^\\w+$": {
-          "type": "object",
-          "properties": {
-            "allowedSlippage": { "type": "string" },
-            "ttl": { "type": "integer" }
-          },
-          "required": ["allowedSlippage", "ttl"],
-          "additionalProperties": false
-        }
-      },
-      "additionalProperties": false
-    },
-=======
     "allowedSlippage": { "type": "string" },
     "gasLimit": { "type": "integer" },
     "ttl": { "type": "integer" },
     "maximumHops": { "type": "integer" },
->>>>>>> 75d6a8bd
     "contractAddresses": {
       "type": "object",
       "patternProperties": {
@@ -45,9 +26,6 @@
     }
   },
   "additionalProperties": false,
-<<<<<<< HEAD
-  "required": ["maximumHops", "versions", "contractAddresses"]
-=======
   "required": [
     "allowedSlippage",
     "gasLimit",
@@ -55,5 +33,4 @@
     "maximumHops",
     "contractAddresses"
   ]
->>>>>>> 75d6a8bd
 }