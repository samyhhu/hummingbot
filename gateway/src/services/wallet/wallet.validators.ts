import {
  mkValidator,
  mkRequestValidator,
  RequestValidator,
  Validator,
  isBase58,
  mkSelectingValidator,
} from '../validators';
import bs58 from 'bs58';

export const invalidEthPrivateKeyError: string =
  'The privateKey param is not a valid Ethereum private key (64 hexadecimal characters).';

export const invalidSolPrivateKeyError: string =
  'The privateKey param is not a valid Solana private key (64 bytes, base 58 encoded).';

export const invalidNearPrivateKeyError: string =
  'The privateKey param is not a valid Near private key.';

// test if a string matches the shape of an Ethereum private key
export const isEthPrivateKey = (str: string): boolean => {
  return /^(0x)?[a-fA-F0-9]{64}$/.test(str);
};

// test if a string matches the shape of an Solana private key
export const isSolPrivateKey = (str: string): boolean => {
  return isBase58(str) && bs58.decode(str).length == 64;
};

// test if a string matches the Near private key encoding format (i.e. <curve>:<encoded key>')
export const isNearPrivateKey = (str: string): boolean => {
  const parts = str.split(':');
  return parts.length === 2;
};

// given a request, look for a key called privateKey that is an Ethereum private key
export const validatePrivateKey: Validator = mkSelectingValidator(
  'chain',
  (req, key) => req[key],
  {
    solana: mkValidator(
      'privateKey',
      invalidSolPrivateKeyError,
      (val) => typeof val === 'string' && isSolPrivateKey(val)
    ),
    ethereum: mkValidator(
      'privateKey',
      invalidEthPrivateKeyError,
      (val) => typeof val === 'string' && isEthPrivateKey(val)
    ),
    avalanche: mkValidator(
      'privateKey',
      invalidEthPrivateKeyError,
      (val) => typeof val === 'string' && isEthPrivateKey(val)
    ),
    harmony: mkValidator(
      'privateKey',
      invalidEthPrivateKeyError,
      (val) => typeof val === 'string' && isEthPrivateKey(val)
    ),
    near: mkValidator(
      'privateKey',
      invalidNearPrivateKeyError,
      (val) => typeof val === 'string' && isNearPrivateKey(val)
    ),
  }
);

export const invalidChainError: string =
  'chain must be "ethereum", "solana", "avalanche", "near" or "harmony"';

export const invalidNetworkError: string =
  'expected a string for the network key';

export const invalidAddressError: string = 'address must be a string';

export const validateChain: Validator = mkValidator(
  'chain',
  invalidChainError,
  (val) =>
    typeof val === 'string' &&
    (val === 'ethereum' ||
      val === 'avalanche' ||
      val === 'polygon' ||
      val === 'solana' ||
<<<<<<< HEAD
      val == 'near' ||
      val === 'harmony')
=======
      val === 'harmony' ||
      val === 'cronos')
>>>>>>> 9d8c3661
);

export const validateNetwork: Validator = mkValidator(
  'network',
  invalidNetworkError,
  (val) => typeof val === 'string'
);

export const validateAddress: Validator = mkValidator(
  'address',
  invalidAddressError,
  (val) => typeof val === 'string'
);

export const validateAddWalletRequest: RequestValidator = mkRequestValidator([
  validatePrivateKey,
  validateChain,
  validateNetwork,
]);

export const validateRemoveWalletRequest: RequestValidator = mkRequestValidator(
  [validateAddress, validateChain]
);<|MERGE_RESOLUTION|>--- conflicted
+++ resolved
@@ -83,13 +83,9 @@
       val === 'avalanche' ||
       val === 'polygon' ||
       val === 'solana' ||
-<<<<<<< HEAD
       val == 'near' ||
-      val === 'harmony')
-=======
       val === 'harmony' ||
       val === 'cronos')
->>>>>>> 9d8c3661
 );
 
 export const validateNetwork: Validator = mkValidator(
